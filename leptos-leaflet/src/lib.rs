//! # leptos-leaflet
//! 
//! This crate provides a set of components and utilities to work with the Leaflet library in Leptos.
//! 
//! ## Components
//! 
//! - [`MapContainer`](crate::MapContainer): A container for the Leaflet map. Where all the other components are added.
//! - [`Circle`](crate::Circle): A circle overlay that represents a circle on the map.
//! - [`Control`](crate::Control): A control that represents a control on the map.
//! - [`ImageOverlay`](crate::ImageOverlay): An image overlay that represents an image on the map.
//! - [`Marker`](crate::Marker): A marker overlay that represents a marker on the map.
//! - [`Polygon`](crate::Polygon): A polygon overlay that represents a polygon on the map.
//! - [`Polyline`](crate::Polyline): A polyline overlay that represents a polyline on the map.
//! - [`Popup`](crate::Popup): A popup overlay that represents a popup on the map.
//! - [`TileLayer`](crate::TileLayer): A tile layer that represents a tile layer on the map.
//! - [`TileLayerWms`](crate::TileLayerWms): A tile layer that represents a tile layer on the map.
//! - [`Tooltip`](crate::Tooltip): A tooltip overlay that represents a tooltip on the map.
//! - [`VideoOverlay`](crate::VideoOverlay): A video overlay that represents a video on the map.
//! - [`Zoom`](crate::Zoom): A zoom control that represents a zoom control on the map.
//! 
//! ## Utilities
//! 
//! - [`IntoLatLng`](crate::IntoLatLng): A trait to convert types into `leaflet::LatLng` instances.
//! - [`LeafletMapContext`](crate::LeafletMapContext): A context struct for the Leaflet map.
//! - [`Position`](crate::Position): A struct to represent a position on the map.
//! 
//! ## Example
//! 
//! ```rust
//! use std::time::Duration;
//! 
//! use leptos::*;
//! use leptos_leaflet::*;
//! 
//! #[component]
//! pub fn App() -> impl IntoView {
//!     let (marker_position, set_marker_position) = create_signal(Position::new(51.49, -0.08));
//! 
//!     create_effect(move |_| {
//!         set_interval_with_handle(
//!             move || {
//!                 set_marker_position.update(|pos| {
//!                     pos.lat += 0.001;
//!                     pos.lng += 0.001;
//!                 });
//!             },
//!             Duration::from_millis(200),
//!         )
//!         .ok()
//!     });
//! 
//!     view! {
//!           <MapContainer style="height: 400px" center=Position::new(51.505, -0.09) zoom=13.0 set_view=true>
//!               <TileLayer url="https://tile.openstreetmap.org/{z}/{x}/{y}.png" attribution="&copy; <a href=\"https://www.openstreetmap.org/copyright\">OpenStreetMap</a> contributors"/>
//!               <Marker position=marker_position >
//!                   <Popup>
//!                       <strong>{"A pretty CSS3 popup"}</strong>
//!                   </Popup>
//!               </Marker>
//!                 <Marker position=position!(51.5, -0.065) draggable=true >
//!                   <Popup>
//!                       <strong>{"A pretty CSS3 popup"}</strong>
//!                   </Popup>
//!               </Marker>
//!               <Tooltip position=position!(51.5, -0.06) permanent=true direction="top">
//!                   <strong>{"And a tooltip"}</strong>
//!               </Tooltip>
//!               <Polyline positions=positions(&[(51.505, -0.09), (51.51, -0.1), (51.51, -0.12)])/>
//!               <Polygon color="purple" positions=positions(&[ (51.515, -0.09), (51.52, -0.1), (51.52, -0.12)]) >
//!                 <Tooltip sticky=true direction="top">
//!                     <strong>{"I'm a polygon"}</strong>
//!                 </Tooltip>
//!             </Polygon>
//!             <Circle center=position!(51.505, -0.09) color="blue" radius=200.0>
//!                 <Tooltip sticky=true>{"I'm a circle"}</Tooltip>
//!             </Circle>
//!         </MapContainer>
//!     }
//! }
//! ```
mod components;
mod core;

<<<<<<< HEAD
pub mod prelude {
    pub use crate::position;
    pub use crate::components::*;
    pub use crate::core::*;
}
=======
pub use components::*;
pub use core::IntoLatLng;
>>>>>>> b2924a79

/// Leaflet re-exports
pub use leaflet;

use paste::paste;<|MERGE_RESOLUTION|>--- conflicted
+++ resolved
@@ -81,16 +81,11 @@
 mod components;
 mod core;
 
-<<<<<<< HEAD
 pub mod prelude {
     pub use crate::position;
     pub use crate::components::*;
     pub use crate::core::*;
 }
-=======
-pub use components::*;
-pub use core::IntoLatLng;
->>>>>>> b2924a79
 
 /// Leaflet re-exports
 pub use leaflet;
