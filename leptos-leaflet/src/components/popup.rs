use leptos::html::Div;
use leptos::prelude::*;
use wasm_bindgen::prelude::*;

<<<<<<< HEAD
use super::{LeafletMapContext, Position};
use crate::core::{IntoThreadSafeJsValue, JsMaybeSignal};
use crate::prelude::LeafletOverlayContainerContext;

=======
/// A popup component for displaying content on the map.
>>>>>>> b2924a79
#[component]
pub fn Popup(
    #[prop(into, optional)] position: JsMaybeSignal<Position>,
    #[prop(into, optional)] pane: Option<MaybeSignal<String>>,
    #[prop(into, optional)] offset: Option<MaybeSignal<(u32, u32)>>,
    #[prop(into, optional)] min_width: Option<MaybeSignal<f64>>,
    #[prop(into, optional)] max_width: Option<MaybeSignal<f64>>,
    #[prop(into, optional)] auto_pan: Option<MaybeSignal<bool>>,
    #[prop(into, optional)] auto_pan_padding_top_left: Option<MaybeSignal<(u32, u32)>>,
    #[prop(into, optional)] auto_pan_padding_bottom_right: Option<MaybeSignal<(u32, u32)>>,
    #[prop(into, optional)] auto_pan_padding: Option<MaybeSignal<(u32, u32)>>,
    #[prop(into, optional)] keep_in_view: Option<MaybeSignal<bool>>,
    #[prop(into, optional)] close_button: Option<MaybeSignal<bool>>,
    #[prop(into, optional)] auto_close: Option<MaybeSignal<bool>>,
    #[prop(into, optional)] close_on_escape_key: Option<MaybeSignal<bool>>,
    #[prop(into, optional)] close_on_click: Option<MaybeSignal<bool>>,
    #[prop(into, optional)] class_name: Option<MaybeSignal<String>>,
    children: Children,
) -> impl IntoView {
    let map_context = use_context::<LeafletMapContext>();
    let overlay_context = use_context::<LeafletOverlayContainerContext>();

    // Render popup content to a html element
    let content = NodeRef::<Div>::new();

    Effect::new(move |_| {
        let inner_content = content;
        let options = leaflet::PopupOptions::default();
        if let Some(pane) = &pane {
            options.set_pane(pane.get_untracked());
        }
        if let Some(offset) = offset {
            options.set_offset(leaflet::Point::from(offset.get_untracked()));
        }
        if let Some(min_width) = min_width {
            options.set_min_width(min_width.get_untracked());
        }
        if let Some(max_width) = max_width {
            options.set_max_width(max_width.get_untracked());
        }
        if let Some(auto_pan) = auto_pan {
            options.set_auto_pan(auto_pan.get_untracked());
        }
        if let Some(auto_pan_padding_top_left) = auto_pan_padding_top_left {
            options.set_auto_pan_padding_top_left(leaflet::Point::from(
                auto_pan_padding_top_left.get_untracked(),
            ));
        }
        if let Some(auto_pan_padding_bottom_right) = auto_pan_padding_bottom_right {
            options.set_auto_pan_padding_bottom_right(leaflet::Point::from(
                auto_pan_padding_bottom_right.get_untracked(),
            ));
        }
        if let Some(auto_pan_padding) = auto_pan_padding {
            options.set_auto_pan_padding(leaflet::Point::from(auto_pan_padding.get_untracked()));
        }
        if let Some(keep_in_view) = keep_in_view {
            options.set_keep_in_view(keep_in_view.get_untracked());
        }
        if let Some(close_button) = close_button {
            options.set_close_button(close_button.get_untracked());
        }
        if let Some(auto_close) = auto_close {
            options.set_auto_close(auto_close.get_untracked());
        }
        if let Some(close_on_escape_key) = close_on_escape_key {
            options.set_close_on_escape_key(close_on_escape_key.get_untracked());
        }
        if let Some(close_on_click) = close_on_click {
            options.set_close_on_click(close_on_click.get_untracked());
        }
        if let Some(class_name) = &class_name {
            options.set_class_name(class_name.get_untracked());
        }
        if let Some(overlay_context) = overlay_context {
            if let Some(marker) = overlay_context.container::<leaflet::Layer>() {
                let popup = leaflet::Popup::new(&options, Some(marker.unchecked_ref()))
                    .into_thread_safe_js_value();
                let content = inner_content.get_untracked().expect("content ref");
                let html_view: &JsValue = content.unchecked_ref();
                popup.set_content(html_view);
                marker.bind_popup(&popup);
                on_cleanup(move || {
                    popup.remove();
                });
            }
        } else if let Some(map) = map_context.expect("map context not found").map() {
            let popup =
                leaflet::Popup::new_with_lat_lng(&position.get_untracked().as_lat_lng(), &options)
                    .into_thread_safe_js_value();
            let content = inner_content.get_untracked().expect("content ref");
            let html_view: &JsValue = content.unchecked_ref();
            popup.set_content(html_view);
            popup.open_on(&map);
            on_cleanup(move || {
                popup.remove();
            });
        }
    });

    view! { <div style="visibility:collapse"><div node_ref=content>{children()}</div></div> }
}<|MERGE_RESOLUTION|>--- conflicted
+++ resolved
@@ -2,14 +2,11 @@
 use leptos::prelude::*;
 use wasm_bindgen::prelude::*;
 
-<<<<<<< HEAD
 use super::{LeafletMapContext, Position};
 use crate::core::{IntoThreadSafeJsValue, JsMaybeSignal};
 use crate::prelude::LeafletOverlayContainerContext;
 
-=======
 /// A popup component for displaying content on the map.
->>>>>>> b2924a79
 #[component]
 pub fn Popup(
     #[prop(into, optional)] position: JsMaybeSignal<Position>,
